# Licensed to the Apache Software Foundation (ASF) under one or more
# contributor license agreements.  See the NOTICE file distributed with
# this work for additional information regarding copyright ownership.
# The ASF licenses this file to You under the Apache License, Version 2.0
# (the "License"); you may not use this file except in compliance with
# the License.  You may obtain a copy of the License at
#
#     http://www.apache.org/licenses/LICENSE-2.0
#
# Unless required by applicable law or agreed to in writing, software
# distributed under the License is distributed on an "AS IS" BASIS,
# WITHOUT WARRANTIES OR CONDITIONS OF ANY KIND, either express or implied.
# See the License for the specific language governing permissions and
# limitations under the License.

from __future__ import with_statement

import os
import sys
from datetime import datetime
from libcloud.utils.iso8601 import UTC

from libcloud.utils.py3 import httplib

from libcloud.compute.drivers.ec2 import EC2NodeDriver
from libcloud.compute.drivers.ec2 import EC2PlacementGroup
from libcloud.compute.drivers.ec2 import NimbusNodeDriver, EucNodeDriver
from libcloud.compute.drivers.ec2 import OutscaleSASNodeDriver
from libcloud.compute.drivers.ec2 import IdempotentParamError
from libcloud.compute.drivers.ec2 import REGION_DETAILS
from libcloud.compute.drivers.ec2 import ExEC2AvailabilityZone
from libcloud.compute.drivers.ec2 import EC2NetworkSubnet
from libcloud.compute.base import Node, NodeImage, NodeSize, NodeLocation
from libcloud.compute.base import StorageVolume, VolumeSnapshot
from libcloud.compute.types import KeyPairDoesNotExistError, StorageVolumeState, \
    VolumeSnapshotState

from libcloud.test import MockHttpTestCase, LibcloudTestCase
from libcloud.test.compute import TestCaseMixin
from libcloud.test.file_fixtures import ComputeFileFixtures

from libcloud.test import unittest
from libcloud.test.secrets import EC2_PARAMS


null_fingerprint = '00:00:00:00:00:00:00:00:00:00:00:00:00:00:00:' + \
                   '00:00:00:00:00'


class BaseEC2Tests(LibcloudTestCase):

    def test_instantiate_driver_valid_regions(self):
        regions = REGION_DETAILS.keys()
        regions = [d for d in regions if d != 'nimbus']

        region_endpoints = [
            EC2NodeDriver(*EC2_PARAMS, **{'region': region}).connection.host for region in regions
        ]

        # Verify that each driver doesn't get the same API host endpoint
        self.assertEqual(len(region_endpoints),
                         len(set(region_endpoints)),
                         "Multiple Region Drivers were given the same API endpoint")

    def test_instantiate_driver_invalid_regions(self):
        for region in ['invalid', 'nimbus']:
            try:
                EC2NodeDriver(*EC2_PARAMS, **{'region': region})
            except ValueError:
                pass
            else:
                self.fail('Invalid region, but exception was not thrown')


class EC2Tests(LibcloudTestCase, TestCaseMixin):
    image_name = 'ec2-public-images/fedora-8-i386-base-v1.04.manifest.xml'
    region = 'us-east-1'

    def setUp(self):
        EC2MockHttp.test = self
        EC2NodeDriver.connectionCls.conn_class = EC2MockHttp
        EC2MockHttp.use_param = 'Action'
        EC2MockHttp.type = None

        self.driver = EC2NodeDriver(*EC2_PARAMS,
                                    **{'region': self.region})

    def test_instantiate_driver_with_token(self):
        token = 'temporary_credentials_token'
        driver = EC2NodeDriver(*EC2_PARAMS, **{'region': self.region, 'token': token})
        self.assertTrue(hasattr(driver, 'token'), 'Driver has no attribute token')
        self.assertEquals(token, driver.token, "Driver token does not match with provided token")

    def test_driver_with_token_signature_version(self):
        token = 'temporary_credentials_token'
        driver = EC2NodeDriver(*EC2_PARAMS, **{'region': self.region, 'token': token})
        kwargs = driver._ex_connection_class_kwargs()
        self.assertIn('signature_version', kwargs)
        self.assertEquals('4', kwargs['signature_version'], 'Signature version is not 4 with temporary credentials')

    def test_create_node(self):
        image = NodeImage(id='ami-be3adfd7',
                          name=self.image_name,
                          driver=self.driver)
        size = NodeSize('m1.small', 'Small Instance', None, None, None, None,
                        driver=self.driver)
        node = self.driver.create_node(name='foo', image=image, size=size)
        self.assertEqual(node.id, 'i-2ba64342')
        self.assertEqual(node.name, 'foo')
        self.assertEqual(node.extra['tags']['Name'], 'foo')
        self.assertEqual(len(node.extra['tags']), 1)

    def test_create_node_with_ex_mincount(self):
        image = NodeImage(id='ami-be3adfd7',
                          name=self.image_name,
                          driver=self.driver)
        size = NodeSize('m1.small', 'Small Instance', None, None, None, None,
                        driver=self.driver)
        node = self.driver.create_node(name='foo', image=image, size=size,
                                       ex_mincount=1, ex_maxcount=10)
        self.assertEqual(node.id, 'i-2ba64342')
        self.assertEqual(node.name, 'foo')
        self.assertEqual(node.extra['tags']['Name'], 'foo')
        self.assertEqual(len(node.extra['tags']), 1)

    def test_create_node_with_ex_assign_public_ip(self):
        # assertions are done in _create_ex_assign_public_ip_RunInstances
        EC2MockHttp.type = 'create_ex_assign_public_ip'
        image = NodeImage(id='ami-11111111',
                          name=self.image_name,
                          driver=self.driver)
        size = NodeSize('m1.small', 'Small Instance', None, None, None, None,
                        driver=self.driver)
        subnet = EC2NetworkSubnet('subnet-11111111', "test_subnet", "pending")
        self.driver.create_node(
            name='foo',
            image=image,
            size=size,
            ex_subnet=subnet,
            ex_security_group_ids=[
                'sg-11111111'
            ],
            ex_assign_public_ip=True,
        )

    def test_create_node_with_ex_terminate_on_shutdown(self):
        EC2MockHttp.type = 'create_ex_terminate_on_shutdown'
        image = NodeImage(id='ami-be3adfd7',
                          name=self.image_name,
                          driver=self.driver)
        size = NodeSize('m1.small', 'Small Instance', None, None, None, None,
                        driver=self.driver)

        # The important part about the test is asserted inside
        # EC2MockHttp._create_ex_terminate_on_shutdown
        self.driver.create_node(name='foo', image=image, size=size, ex_terminate_on_shutdown=True)

    def test_create_node_with_metadata(self):
        image = NodeImage(id='ami-be3adfd7',
                          name=self.image_name,
                          driver=self.driver)
        size = NodeSize('m1.small', 'Small Instance', None, None, None, None,
                        driver=self.driver)
        node = self.driver.create_node(name='foo',
                                       image=image,
                                       size=size,
                                       ex_metadata={'Bar': 'baz', 'Num': '42'})
        self.assertEqual(node.name, 'foo')
        self.assertEqual(node.extra['tags']['Name'], 'foo')
        self.assertEqual(node.extra['tags']['Bar'], 'baz')
        self.assertEqual(node.extra['tags']['Num'], '42')
        self.assertEqual(len(node.extra['tags']), 3)

    def test_create_node_idempotent(self):
        EC2MockHttp.type = 'idempotent'
        image = NodeImage(id='ami-be3adfd7',
                          name=self.image_name,
                          driver=self.driver)
        size = NodeSize('m1.small', 'Small Instance', None, None, None, None,
                        driver=self.driver)
        token = 'testclienttoken'
        node = self.driver.create_node(name='foo', image=image, size=size,
                                       ex_clienttoken=token)
        self.assertEqual(node.id, 'i-2ba64342')
        self.assertEqual(node.extra['client_token'], token)

        # from: http://docs.amazonwebservices.com/AWSEC2/latest/DeveloperGuide/index.html?Run_Instance_Idempotency.html
        #    If you repeat the request with the same client token, but change
        #    another request parameter, Amazon EC2 returns an
        #    IdempotentParameterMismatch error.
        # In our case, changing the parameter doesn't actually matter since we
        # are forcing the error response fixture.
        EC2MockHttp.type = 'idempotent_mismatch'

        idem_error = None
        # different count
        try:
            self.driver.create_node(name='foo', image=image, size=size,
                                    ex_mincount='2', ex_maxcount='2',
                                    ex_clienttoken=token)
        except IdempotentParamError:
            e = sys.exc_info()[1]
            idem_error = e
        self.assertTrue(idem_error is not None)

    def test_create_node_no_availability_zone(self):
        image = NodeImage(id='ami-be3adfd7',
                          name=self.image_name,
                          driver=self.driver)
        size = NodeSize('m1.small', 'Small Instance', None, None, None, None,
                        driver=self.driver)
        node = self.driver.create_node(name='foo', image=image, size=size)
        location = NodeLocation(0, 'Amazon US N. Virginia', 'US', self.driver)
        self.assertEqual(node.id, 'i-2ba64342')
        node = self.driver.create_node(name='foo', image=image, size=size,
                                       location=location)
        self.assertEqual(node.id, 'i-2ba64342')
        self.assertEqual(node.name, 'foo')

    def test_list_nodes(self):
        node = self.driver.list_nodes()[0]
        public_ips = sorted(node.public_ips)
        self.assertEqual(node.id, 'i-4382922a')
        self.assertEqual(node.name, node.id)
        self.assertEqual(len(node.public_ips), 2)

        self.assertEqual(node.extra['launch_time'], '2013-12-02T11:58:11.000Z')
        self.assertEqual(node.created_at, datetime(2013, 12, 2, 11, 58, 11, tzinfo=UTC))

        self.assertTrue('instance_type' in node.extra)
        self.assertEqual(node.extra['availability'], 'us-east-1d')
        self.assertEqual(node.extra['key_name'], 'fauxkey')
        self.assertEqual(node.extra['monitoring'], 'disabled')
        self.assertEqual(node.extra['image_id'], 'ami-3215fe5a')
        self.assertEqual(len(node.extra['groups']), 2)
        self.assertEqual(len(node.extra['block_device_mapping']), 1)
        self.assertEqual(node.extra['block_device_mapping'][0]['device_name'], '/dev/sda1')
        self.assertEqual(node.extra['block_device_mapping'][0]['ebs']['volume_id'], 'vol-5e312311')
        self.assertTrue(node.extra['block_device_mapping'][0]['ebs']['delete'])

        self.assertEqual(public_ips[0], '1.2.3.4')

        nodes = self.driver.list_nodes(ex_node_ids=['i-4382922a',
                                                    'i-8474834a'])
        ret_node1 = nodes[0]
        ret_node2 = nodes[1]

        self.assertEqual(ret_node1.id, 'i-4382922a')
        self.assertEqual(ret_node2.id, 'i-8474834a')
        self.assertEqual(ret_node2.name, 'Test Server 2')
        self.assertEqual(ret_node2.extra['subnet_id'], 'subnet-5fd9d412')
        self.assertEqual(ret_node2.extra['vpc_id'], 'vpc-61dcd30e')
        self.assertEqual(ret_node2.extra['tags']['Group'], 'VPC Test')

        self.assertEqual(ret_node1.extra['launch_time'], '2013-12-02T11:58:11.000Z')
        self.assertEqual(ret_node1.created_at, datetime(2013, 12, 2, 11, 58, 11, tzinfo=UTC))
        self.assertEqual(ret_node2.extra['launch_time'], '2013-12-02T15:58:29.000Z')
        self.assertEqual(ret_node2.created_at, datetime(2013, 12, 2, 15, 58, 29, tzinfo=UTC))

        self.assertIn('instance_type', ret_node1.extra)
        self.assertIn('instance_type', ret_node2.extra)

    def test_ex_list_reserved_nodes(self):
        node = self.driver.ex_list_reserved_nodes()[0]
        self.assertEqual(node.id, '93bbbca2-c500-49d0-9ede-9d8737400498')
        self.assertEqual(node.state, 'active')
        self.assertEqual(node.extra['instance_type'], 't1.micro')
        self.assertEqual(node.extra['availability'], 'us-east-1b')
        self.assertEqual(node.extra['start'], '2013-06-18T12:07:53.161Z')
        self.assertEqual(node.extra['duration'], 31536000)
        self.assertEqual(node.extra['usage_price'], 0.012)
        self.assertEqual(node.extra['fixed_price'], 23.0)
        self.assertEqual(node.extra['instance_count'], 1)
        self.assertEqual(node.extra['description'], 'Linux/UNIX')
        self.assertEqual(node.extra['instance_tenancy'], 'default')
        self.assertEqual(node.extra['currency_code'], 'USD')
        self.assertEqual(node.extra['offering_type'], 'Light Utilization')

    def test_list_location(self):
        locations = self.driver.list_locations()
        self.assertTrue(len(locations) > 0)
        self.assertEqual(locations[0].name, 'eu-west-1a')
        self.assertTrue(locations[0].availability_zone is not None)
        self.assertTrue(isinstance(locations[0].availability_zone,
                                   ExEC2AvailabilityZone))

    def test_list_security_groups(self):
        groups = self.driver.ex_list_security_groups()
        self.assertEqual(groups, ['WebServers', 'RangedPortsBySource'])

    def test_ex_delete_security_group_by_id(self):
        group_id = 'sg-443d0a12'
        retValue = self.driver.ex_delete_security_group_by_id(group_id)
        self.assertTrue(retValue)

    def test_delete_security_group_by_name(self):
        group_name = 'WebServers'
        retValue = self.driver.ex_delete_security_group_by_name(group_name)
        self.assertTrue(retValue)

    def test_ex_delete_security_group(self):
        name = 'WebServers'
        retValue = self.driver.ex_delete_security_group(name)
        self.assertTrue(retValue)

    def test_authorize_security_group(self):
        resp = self.driver.ex_authorize_security_group('TestGroup', '22', '22',
                                                       '0.0.0.0/0')
        self.assertTrue(resp)

    def test_authorize_security_group_ingress(self):
        ranges = ['1.1.1.1/32', '2.2.2.2/32']
        resp = self.driver.ex_authorize_security_group_ingress('sg-42916629', 22, 22, cidr_ips=ranges)
        self.assertTrue(resp)
        groups = [{'group_id': 'sg-949265ff'}]
        resp = self.driver.ex_authorize_security_group_ingress('sg-42916629', 22, 23, group_pairs=groups)
        self.assertTrue(resp)

    def test_authorize_security_group_egress(self):
        ranges = ['1.1.1.1/32', '2.2.2.2/32']
        resp = self.driver.ex_authorize_security_group_ingress('sg-42916629', 22, 22, cidr_ips=ranges)
        self.assertTrue(resp)
        groups = [{'group_id': 'sg-949265ff'}]
        resp = self.driver.ex_authorize_security_group_ingress('sg-42916629', 22, 22, group_pairs=groups)
        self.assertTrue(resp)

    def test_revoke_security_group_ingress(self):
        ranges = ['1.1.1.1/32', '2.2.2.2/32']
        resp = self.driver.ex_authorize_security_group_ingress('sg-42916629', 22, 22, cidr_ips=ranges)
        self.assertTrue(resp)
        groups = [{'group_id': 'sg-949265ff'}]
        resp = self.driver.ex_authorize_security_group_ingress('sg-42916629', 22, 22, group_pairs=groups)
        self.assertTrue(resp)

    def test_revoke_security_group_egress(self):
        ranges = ['1.1.1.1/32', '2.2.2.2/32']
        resp = self.driver.ex_authorize_security_group_ingress('sg-42916629', 22, 22, cidr_ips=ranges)
        self.assertTrue(resp)
        groups = [{'group_id': 'sg-949265ff'}]
        resp = self.driver.ex_authorize_security_group_ingress('sg-42916629', 22, 22, group_pairs=groups)
        self.assertTrue(resp)

    def test_reboot_node(self):
        node = Node('i-4382922a', None, None, None, None, self.driver)
        ret = self.driver.reboot_node(node)
        self.assertTrue(ret)

    def test_ex_start_node(self):
        node = Node('i-4382922a', None, None, None, None, self.driver)
        ret = self.driver.ex_start_node(node)
        self.assertTrue(ret)

    def test_ex_stop_node(self):
        node = Node('i-4382922a', None, None, None, None, self.driver)
        ret = self.driver.ex_stop_node(node)
        self.assertTrue(ret)

    def test_ex_create_node_with_ex_blockdevicemappings(self):
        EC2MockHttp.type = 'create_ex_blockdevicemappings'

        image = NodeImage(id='ami-be3adfd7',
                          name=self.image_name,
                          driver=self.driver)
        size = NodeSize('m1.small', 'Small Instance', None, None, None, None,
                        driver=self.driver)
        mappings = [
            {'DeviceName': '/dev/sda1', 'Ebs.VolumeSize': 10},
            {'DeviceName': '/dev/sdb', 'VirtualName': 'ephemeral0'},
            {'DeviceName': '/dev/sdc', 'VirtualName': 'ephemeral1'}
        ]
        node = self.driver.create_node(name='foo', image=image, size=size,
                                       ex_blockdevicemappings=mappings)
        self.assertEqual(node.id, 'i-2ba64342')

    def test_ex_create_node_with_ex_blockdevicemappings_attribute_error(self):
        EC2MockHttp.type = 'create_ex_blockdevicemappings'

        image = NodeImage(id='ami-be3adfd7',
                          name=self.image_name,
                          driver=self.driver)
        size = NodeSize('m1.small', 'Small Instance', None, None, None, None,
                        driver=self.driver)

        mappings = 'this should be a list'
        self.assertRaises(AttributeError, self.driver.create_node, name='foo',
                          image=image, size=size,
                          ex_blockdevicemappings=mappings)

        mappings = ['this should be a dict']
        self.assertRaises(AttributeError, self.driver.create_node, name='foo',
                          image=image, size=size,
                          ex_blockdevicemappings=mappings)

    def test_destroy_node(self):
        node = Node('i-4382922a', None, None, None, None, self.driver)
        ret = self.driver.destroy_node(node)
        self.assertTrue(ret)

    def test_list_sizes(self):
        region_old = self.driver.region_name

        names = [
            ('ec2_us_east', 'us-east-1'),
            ('ec2_us_west', 'us-west-1'),
            ('ec2_us_west', 'us-west-2'),
            ('ec2_eu_west', 'eu-west-1'),
            ('ec2_ap_southeast', 'ap-southeast-1'),
            ('ec2_ap_northeast', 'ap-northeast-1'),
            ('ec2_ap_southeast_2', 'ap-southeast-2'),
            ('ec2_ap_south_1', 'ap-south-1')
        ]

        for api_name, region_name in names:
            self.driver.api_name = api_name
            self.driver.region_name = region_name
            sizes = self.driver.list_sizes()

            ids = [s.id for s in sizes]

            if region_name not in ['ap-south-1']:
                self.assertTrue('t1.micro' in ids)
                self.assertTrue('m1.small' in ids)
                self.assertTrue('m1.large' in ids)
                self.assertTrue('m1.xlarge' in ids)
                self.assertTrue('c1.medium' in ids)
                self.assertTrue('c1.xlarge' in ids)
                self.assertTrue('m2.xlarge' in ids)
                self.assertTrue('m2.2xlarge' in ids)
                self.assertTrue('m2.4xlarge' in ids)

            if region_name == 'us-east-1':
                self.assertEqual(len(sizes), 61)
                self.assertTrue('cg1.4xlarge' in ids)
                self.assertTrue('cc2.8xlarge' in ids)
                self.assertTrue('cr1.8xlarge' in ids)
                self.assertTrue('x1.32xlarge' in ids)
            elif region_name == 'us-west-1':
                self.assertEqual(len(sizes), 52)
            if region_name == 'us-west-2':
                self.assertEqual(len(sizes), 62)
            elif region_name == 'ap-southeast-1':
                self.assertEqual(len(sizes), 51)
            elif region_name == 'ap-southeast-2':
                self.assertEqual(len(sizes), 55)
            elif region_name == 'eu-west-1':
                self.assertEqual(len(sizes), 59)
            elif region_name == 'ap-south-1':
                self.assertEqual(len(sizes), 35)

        self.driver.region_name = region_old

    def test_ex_create_node_with_ex_iam_profile(self):
        iamProfile = {
            'id': 'AIDGPMS9RO4H3FEXAMPLE',
            'name': 'Foo',
            'arn': 'arn:aws:iam:...'
        }

        image = NodeImage(id='ami-be3adfd7',
                          name=self.image_name,
                          driver=self.driver)
        size = NodeSize('m1.small', 'Small Instance', None, None, None, None,
                        driver=self.driver)

        EC2MockHttp.type = None
        node1 = self.driver.create_node(name='foo', image=image, size=size)
        EC2MockHttp.type = 'ex_iam_profile'
        node2 = self.driver.create_node(name='bar', image=image, size=size,
                                        ex_iam_profile=iamProfile['name'])
        node3 = self.driver.create_node(name='bar', image=image, size=size,
                                        ex_iam_profile=iamProfile['arn'])

        self.assertFalse(node1.extra['iam_profile'])
        self.assertEqual(node2.extra['iam_profile'], iamProfile['id'])
        self.assertEqual(node3.extra['iam_profile'], iamProfile['id'])

    def test_list_images(self):
        images = self.driver.list_images()

        self.assertEqual(len(images), 2)
        location = '123456788908/Test Image'
        self.assertEqual(images[0].id, 'ami-57ba933a')
        self.assertEqual(images[0].name, 'Test Image')
        self.assertEqual(images[0].extra['image_location'], location)
        self.assertEqual(images[0].extra['architecture'], 'x86_64')
        self.assertEqual(len(images[0].extra['block_device_mapping']), 2)
        ephemeral = images[0].extra['block_device_mapping'][1]['virtual_name']
        self.assertEqual(ephemeral, 'ephemeral0')
        billing_product1 = images[0].extra['billing_products'][0]
        self.assertEqual(billing_product1, 'ab-5dh78019')

        location = '123456788908/Test Image 2'
        self.assertEqual(images[1].id, 'ami-85b2a8ae')
        self.assertEqual(images[1].name, 'Test Image 2')
        self.assertEqual(images[1].extra['image_location'], location)
        self.assertEqual(images[1].extra['architecture'], 'x86_64')
        size = images[1].extra['block_device_mapping'][0]['ebs']['volume_size']
        billing_product2 = images[1].extra['billing_products'][0]
        self.assertEqual(billing_product2, 'as-6dr90319')
        self.assertEqual(size, 20)

    def test_list_images_with_image_ids(self):
        EC2MockHttp.type = 'ex_imageids'
        images = self.driver.list_images(ex_image_ids=['ami-57ba933a'])

        self.assertEqual(len(images), 1)
        self.assertEqual(images[0].name, 'Test Image')

    def test_list_images_with_executable_by(self):
        images = self.driver.list_images(ex_executableby='self')

        self.assertEqual(len(images), 2)

    def test_get_image(self):
        image = self.driver.get_image('ami-57ba933a')
        self.assertEqual(image.id, 'ami-57ba933a')
        self.assertEqual(image.name, 'Test Image')
        self.assertEqual(image.extra['architecture'], 'x86_64')
        self.assertEqual(len(image.extra['block_device_mapping']), 2)
        self.assertEqual(image.extra['billing_products'][0], 'ab-5dh78019')

    def test_copy_image(self):
        image = self.driver.list_images()[0]
        resp = self.driver.copy_image(image, 'us-east-1',
                                      name='Faux Image',
                                      description='Test Image Copy')
        self.assertEqual(resp.id, 'ami-4db38224')

    def test_create_image(self):
        node = self.driver.list_nodes()[0]

        mapping = [{'VirtualName': None,
                    'Ebs': {'VolumeSize': 10,
                            'VolumeType': 'standard',
                            'DeleteOnTermination': 'true'},
                    'DeviceName': '/dev/sda1'}]

        resp = self.driver.create_image(node,
                                        'New Image',
                                        description='New EBS Image',
                                        block_device_mapping=mapping)
        self.assertEqual(resp.id, 'ami-e9b38280')

    def test_create_image_no_mapping(self):
        node = self.driver.list_nodes()[0]

        resp = self.driver.create_image(node,
                                        'New Image',
                                        description='New EBS Image')
        self.assertEqual(resp.id, 'ami-e9b38280')

    def delete_image(self):
        images = self.driver.list_images()
        image = images[0]

        resp = self.driver.delete_image(image)
        self.assertTrue(resp)

    def ex_register_image(self):
        mapping = [{'DeviceName': '/dev/sda1',
                    'Ebs': {'SnapshotId': 'snap-5ade3e4e'}}]
        image = self.driver.ex_register_image(name='Test Image',
                                              root_device_name='/dev/sda1',
                                              description='My Image',
                                              architecture='x86_64',
                                              block_device_mapping=mapping,
                                              ena_support=True,
<<<<<<< HEAD
                                              billing_products=['ab-5dh78019'])
=======
                                              sriov_net_support='simple')
>>>>>>> f255f06e
        self.assertEqual(image.id, 'ami-57c2fb3e')

    def test_ex_list_availability_zones(self):
        availability_zones = self.driver.ex_list_availability_zones()
        availability_zone = availability_zones[0]
        self.assertTrue(len(availability_zones) > 0)
        self.assertEqual(availability_zone.name, 'eu-west-1a')
        self.assertEqual(availability_zone.zone_state, 'available')
        self.assertEqual(availability_zone.region_name, 'eu-west-1')

    def test_list_keypairs(self):
        keypairs = self.driver.list_key_pairs()

        self.assertEqual(len(keypairs), 1)
        self.assertEqual(keypairs[0].name, 'gsg-keypair')
        self.assertEqual(keypairs[0].fingerprint, null_fingerprint)

        # Test old deprecated method
        keypairs = self.driver.ex_list_keypairs()

        self.assertEqual(len(keypairs), 1)
        self.assertEqual(keypairs[0]['keyName'], 'gsg-keypair')
        self.assertEqual(keypairs[0]['keyFingerprint'], null_fingerprint)

    def test_get_key_pair(self):
        EC2MockHttp.type = 'get_one'

        key_pair = self.driver.get_key_pair(name='gsg-keypair')
        self.assertEqual(key_pair.name, 'gsg-keypair')

    def test_get_key_pair_does_not_exist(self):
        EC2MockHttp.type = 'doesnt_exist'

        self.assertRaises(KeyPairDoesNotExistError, self.driver.get_key_pair,
                          name='test-key-pair')

    def test_create_key_pair(self):
        key_pair = self.driver.create_key_pair(name='test-keypair')

        fingerprint = ('1f:51:ae:28:bf:89:e9:d8:1f:25:5d'
                       ':37:2d:7d:b8:ca:9f:f5:f1:6f')

        self.assertEqual(key_pair.name, 'my-key-pair')
        self.assertEqual(key_pair.fingerprint, fingerprint)
        self.assertTrue(key_pair.private_key is not None)

        # Test old and deprecated method
        key_pair = self.driver.ex_create_keypair(name='test-keypair')
        self.assertEqual(key_pair['keyFingerprint'], fingerprint)
        self.assertTrue(key_pair['keyMaterial'] is not None)

    def test_ex_describe_all_keypairs(self):
        keys = self.driver.ex_describe_all_keypairs()
        self.assertEqual(keys, ['gsg-keypair'])

    def test_list_key_pairs(self):
        keypair1 = self.driver.list_key_pairs()[0]

        self.assertEqual(keypair1.name, 'gsg-keypair')
        self.assertEqual(keypair1.fingerprint, null_fingerprint)

        # Test backward compatibility
        keypair2 = self.driver.ex_describe_keypairs('gsg-keypair')

        self.assertEqual(keypair2['keyName'], 'gsg-keypair')
        self.assertEqual(keypair2['keyFingerprint'], null_fingerprint)

    def test_delete_key_pair(self):
        keypair = self.driver.list_key_pairs()[0]
        success = self.driver.delete_key_pair(keypair)

        self.assertTrue(success)

        # Test old and deprecated method
        resp = self.driver.ex_delete_keypair('gsg-keypair')
        self.assertTrue(resp)

    def test_ex_describe_tags(self):
        node = Node('i-4382922a', None, None, None, None, self.driver)
        tags = self.driver.ex_describe_tags(resource=node)

        self.assertEqual(len(tags), 3)
        self.assertTrue('tag' in tags)
        self.assertTrue('owner' in tags)
        self.assertTrue('stack' in tags)

    def test_import_key_pair_from_string(self):
        path = os.path.join(os.path.dirname(__file__), 'fixtures', 'misc',
                            'dummy_rsa.pub')

        with open(path, 'r') as fp:
            key_material = fp.read()

        key = self.driver.import_key_pair_from_string(name='keypair',
                                                      key_material=key_material)
        self.assertEqual(key.name, 'keypair')
        self.assertEqual(key.fingerprint, null_fingerprint)

        # Test old and deprecated method
        key = self.driver.ex_import_keypair_from_string('keypair',
                                                        key_material)
        self.assertEqual(key['keyName'], 'keypair')
        self.assertEqual(key['keyFingerprint'], null_fingerprint)

    def test_import_key_pair_from_file(self):
        path = os.path.join(os.path.dirname(__file__), 'fixtures', 'misc',
                            'dummy_rsa.pub')

        key = self.driver.import_key_pair_from_file('keypair', path)
        self.assertEqual(key.name, 'keypair')
        self.assertEqual(key.fingerprint, null_fingerprint)

        # Test old and deprecated method
        key = self.driver.ex_import_keypair('keypair', path)
        self.assertEqual(key['keyName'], 'keypair')
        self.assertEqual(key['keyFingerprint'], null_fingerprint)

    def test_ex_create_tags(self):
        node = Node('i-4382922a', None, None, None, None, self.driver)
        self.driver.ex_create_tags(node, {'sample': 'tag'})

    def test_ex_delete_tags(self):
        node = Node('i-4382922a', None, None, None, None, self.driver)
        self.driver.ex_delete_tags(node, {'sample': 'tag'})

    def test_ex_delete_tags2(self):
        node = Node('i-4382922a', None, None, None, None, self.driver)
        self.driver.ex_create_tags(node, {'sample': 'another tag'})
        self.driver.ex_delete_tags(node, {'sample': None})

    def test_ex_describe_addresses_for_node(self):
        node1 = Node('i-4382922a', None, None, None, None, self.driver)
        ip_addresses1 = self.driver.ex_describe_addresses_for_node(node1)
        node2 = Node('i-4382922b', None, None, None, None, self.driver)
        ip_addresses2 = sorted(
            self.driver.ex_describe_addresses_for_node(node2))
        node3 = Node('i-4382922g', None, None, None, None, self.driver)
        ip_addresses3 = sorted(
            self.driver.ex_describe_addresses_for_node(node3))

        self.assertEqual(len(ip_addresses1), 1)
        self.assertEqual(ip_addresses1[0], '1.2.3.4')

        self.assertEqual(len(ip_addresses2), 2)
        self.assertEqual(ip_addresses2[0], '1.2.3.5')
        self.assertEqual(ip_addresses2[1], '1.2.3.6')

        self.assertEqual(len(ip_addresses3), 0)

    def test_ex_describe_addresses(self):
        node1 = Node('i-4382922a', None, None, None, None, self.driver)
        node2 = Node('i-4382922g', None, None, None, None, self.driver)
        nodes_elastic_ips1 = self.driver.ex_describe_addresses([node1])
        nodes_elastic_ips2 = self.driver.ex_describe_addresses([node2])

        self.assertEqual(len(nodes_elastic_ips1), 1)
        self.assertTrue(node1.id in nodes_elastic_ips1)
        self.assertEqual(nodes_elastic_ips1[node1.id], ['1.2.3.4'])

        self.assertEqual(len(nodes_elastic_ips2), 1)
        self.assertTrue(node2.id in nodes_elastic_ips2)
        self.assertEqual(nodes_elastic_ips2[node2.id], [])

    def test_ex_describe_all_addresses(self):
        EC2MockHttp.type = 'all_addresses'
        elastic_ips1 = self.driver.ex_describe_all_addresses()
        elastic_ips2 = self.driver.ex_describe_all_addresses(
            only_associated=True)
        self.assertEqual('1.2.3.7', elastic_ips1[3].ip)
        self.assertEqual('vpc', elastic_ips1[3].domain)
        self.assertEqual('eipalloc-992a5cf8', elastic_ips1[3].extra['allocation_id'])

        self.assertEqual(len(elastic_ips2), 2)
        self.assertEqual('1.2.3.5', elastic_ips2[1].ip)
        self.assertEqual('vpc', elastic_ips2[1].domain)

    def test_ex_allocate_address(self):
        elastic_ip = self.driver.ex_allocate_address()
        self.assertEqual('192.0.2.1', elastic_ip.ip)
        self.assertEqual('standard', elastic_ip.domain)
        EC2MockHttp.type = 'vpc'
        elastic_ip = self.driver.ex_allocate_address(domain='vpc')
        self.assertEqual('192.0.2.2', elastic_ip.ip)
        self.assertEqual('vpc', elastic_ip.domain)
        self.assertEqual('eipalloc-666d7f04', elastic_ip.extra['allocation_id'])

    def test_ex_release_address(self):
        EC2MockHttp.type = 'all_addresses'
        elastic_ips = self.driver.ex_describe_all_addresses()
        EC2MockHttp.type = ''
        ret = self.driver.ex_release_address(elastic_ips[2])
        self.assertTrue(ret)
        ret = self.driver.ex_release_address(elastic_ips[0], domain='vpc')
        self.assertTrue(ret)
        self.assertRaises(AttributeError,
                          self.driver.ex_release_address,
                          elastic_ips[0],
                          domain='bogus')

    def test_ex_associate_address_with_node(self):
        node = Node('i-4382922a', None, None, None, None, self.driver)
        EC2MockHttp.type = 'all_addresses'
        elastic_ips = self.driver.ex_describe_all_addresses()
        EC2MockHttp.type = ''
        ret1 = self.driver.ex_associate_address_with_node(
            node, elastic_ips[2])
        ret2 = self.driver.ex_associate_addresses(
            node, elastic_ips[2])
        self.assertEqual(None, ret1)
        self.assertEqual(None, ret2)
        EC2MockHttp.type = 'vpc'
        ret3 = self.driver.ex_associate_address_with_node(
            node, elastic_ips[3], domain='vpc')
        ret4 = self.driver.ex_associate_addresses(
            node, elastic_ips[3], domain='vpc')
        self.assertEqual('eipassoc-167a8073', ret3)
        self.assertEqual('eipassoc-167a8073', ret4)
        self.assertRaises(AttributeError,
                          self.driver.ex_associate_address_with_node,
                          node,
                          elastic_ips[1],
                          domain='bogus')

    def test_ex_disassociate_address(self):
        EC2MockHttp.type = 'all_addresses'
        elastic_ips = self.driver.ex_describe_all_addresses()
        EC2MockHttp.type = ''
        ret = self.driver.ex_disassociate_address(elastic_ips[2])
        self.assertTrue(ret)
        # Test a VPC disassociation
        ret = self.driver.ex_disassociate_address(elastic_ips[1],
                                                  domain='vpc')
        self.assertTrue(ret)
        self.assertRaises(AttributeError,
                          self.driver.ex_disassociate_address,
                          elastic_ips[1],
                          domain='bogus')

    def test_ex_change_node_size_same_size(self):
        size = NodeSize('m1.small', 'Small Instance',
                        None, None, None, None, driver=self.driver)
        node = Node('i-4382922a', None, None, None, None, self.driver,
                    extra={'instancetype': 'm1.small'})

        try:
            self.driver.ex_change_node_size(node=node, new_size=size)
        except ValueError:
            pass
        else:
            self.fail('Same size was passed, but an exception was not thrown')

    def test_ex_change_node_size(self):
        size = NodeSize('m1.large', 'Small Instance',
                        None, None, None, None, driver=self.driver)
        node = Node('i-4382922a', None, None, None, None, self.driver,
                    extra={'instancetype': 'm1.small'})

        result = self.driver.ex_change_node_size(node=node, new_size=size)
        self.assertTrue(result)

    def test_list_volumes(self):
        volumes = self.driver.list_volumes()

        self.assertEqual(len(volumes), 3)

        self.assertEqual('vol-10ae5e2b', volumes[0].id)
        self.assertEqual(1, volumes[0].size)
        self.assertEqual('available', volumes[0].extra['state'])
        self.assertEqual(StorageVolumeState.AVAILABLE, volumes[0].state)

        self.assertEqual('vol-v24bfh75', volumes[1].id)
        self.assertEqual(11, volumes[1].size)
        self.assertIsNone(volumes[1].extra['snapshot_id'])
        self.assertEqual('in-use', volumes[1].extra['state'])
        self.assertEqual(StorageVolumeState.INUSE, volumes[1].state)

        self.assertEqual('vol-b6c851ec', volumes[2].id)
        self.assertEqual(8, volumes[2].size)
        self.assertEqual('some-unknown-status', volumes[2].extra['state'])
        self.assertEqual('i-d334b4b3', volumes[2].extra['instance_id'])
        self.assertEqual('/dev/sda1', volumes[2].extra['device'])
        self.assertEqual('snap-30d37269', volumes[2].extra['snapshot_id'])
        self.assertEqual(StorageVolumeState.UNKNOWN, volumes[2].state)

    def test_create_volume(self):
        location = self.driver.list_locations()[0]
        vol = self.driver.create_volume(10, 'vol', location)

        self.assertEqual(10, vol.size)
        self.assertEqual('vol', vol.name)
        self.assertEqual('creating', vol.extra['state'])
        self.assertTrue(isinstance(vol.extra['create_time'], datetime))

    def test_destroy_volume(self):
        vol = StorageVolume(id='vol-4282672b', name='test',
                            state=StorageVolumeState.AVAILABLE,
                            size=10, driver=self.driver)

        retValue = self.driver.destroy_volume(vol)
        self.assertTrue(retValue)

    def test_attach(self):
        vol = StorageVolume(id='vol-4282672b', name='test',
                            size=10, state=StorageVolumeState.AVAILABLE,
                            driver=self.driver)

        node = Node('i-4382922a', None, None, None, None, self.driver)
        retValue = self.driver.attach_volume(node, vol, '/dev/sdh')

        self.assertTrue(retValue)

    def test_detach(self):
        vol = StorageVolume(id='vol-4282672b', name='test',
                            state=StorageVolumeState.INUSE,
                            size=10, driver=self.driver)

        retValue = self.driver.detach_volume(vol)
        self.assertTrue(retValue)

    def test_create_volume_snapshot(self):
        vol = StorageVolume(id='vol-4282672b', name='test',
                            state=StorageVolumeState.AVAILABLE,
                            size=10, driver=self.driver)
        snap = self.driver.create_volume_snapshot(
            vol, 'Test snapshot')
        self.assertEqual('snap-a7cb2hd9', snap.id)
        self.assertEqual(vol.size, snap.size)
        self.assertEqual('Test snapshot', snap.extra['name'])
        self.assertEqual(vol.id, snap.extra['volume_id'])
        self.assertEqual('pending', snap.extra['state'])
        self.assertEqual(VolumeSnapshotState.CREATING, snap.state)
        # 2013-08-15T16:22:30.000Z
        self.assertEqual(datetime(2013, 8, 15, 16, 22, 30, tzinfo=UTC), snap.created)

    def test_list_snapshots(self):
        snaps = self.driver.list_snapshots()

        self.assertEqual(len(snaps), 3)

        self.assertEqual('snap-428abd35', snaps[0].id)
        self.assertEqual(VolumeSnapshotState.CREATING, snaps[0].state)
        self.assertEqual('vol-e020df80', snaps[0].extra['volume_id'])
        self.assertEqual(30, snaps[0].size)
        self.assertEqual('Daily Backup', snaps[0].extra['description'])

        self.assertEqual('snap-18349159', snaps[1].id)
        self.assertEqual('DB Backup 1', snaps[1].name)
        self.assertEqual(VolumeSnapshotState.AVAILABLE, snaps[1].state)
        self.assertEqual('vol-b5a2c1v9', snaps[1].extra['volume_id'])
        self.assertEqual(15, snaps[1].size)
        self.assertEqual('Weekly backup', snaps[1].extra['description'])
        self.assertEqual('DB Backup 1', snaps[1].extra['name'])

    def test_list_volume_snapshots(self):
        volume = self.driver.list_volumes()[0]
        assert volume.id == 'vol-10ae5e2b'

        snapshots = self.driver.list_volume_snapshots(volume)
        self.assertEqual(len(snapshots), 1)
        self.assertEqual(snapshots[0].id, 'snap-18349160')

    def test_destroy_snapshot(self):
        snap = VolumeSnapshot(id='snap-428abd35', size=10, driver=self.driver)
        resp = snap.destroy()
        self.assertTrue(resp)

    def test_ex_modify_image_attribute(self):
        images = self.driver.list_images()
        image = images[0]

        data = {'LaunchPermission.Add.1.Group': 'all'}
        resp = self.driver.ex_modify_image_attribute(image, data)
        self.assertTrue(resp)

    def test_ex_modify_snapshot_attribute(self):
        snap = VolumeSnapshot(id='snap-1234567890abcdef0',
                              size=10, driver=self.driver)

        data = {'CreateVolumePermission.Add.1.Group': 'all'}
        resp = self.driver.ex_modify_snapshot_attribute(snap, data)
        self.assertTrue(resp)

    def test_create_node_ex_security_groups(self):
        EC2MockHttp.type = 'ex_security_groups'

        image = NodeImage(id='ami-be3adfd7',
                          name=self.image_name,
                          driver=self.driver)
        size = NodeSize('m1.small', 'Small Instance', None, None, None, None,
                        driver=self.driver)

        security_groups = ['group1', 'group2']

        # Old, deprecated argument name
        self.driver.create_node(name='foo', image=image, size=size,
                                ex_securitygroup=security_groups)

        # New argument name
        self.driver.create_node(name='foo', image=image, size=size,
                                ex_security_groups=security_groups)

        # Test old and new arguments are mutually exclusive
        self.assertRaises(ValueError, self.driver.create_node,
                          name='foo', image=image, size=size,
                          ex_securitygroup=security_groups,
                          ex_security_groups=security_groups)

    def test_create_node_ex_security_group_ids(self):
        EC2MockHttp.type = 'ex_security_group_ids'

        image = NodeImage(id='ami-be3adfd7',
                          name=self.image_name,
                          driver=self.driver)
        size = NodeSize('m1.small', 'Small Instance', None, None, None, None,
                        driver=self.driver)

        subnet = EC2NetworkSubnet(12345, "test_subnet", "pending")
        security_groups = ['sg-1aa11a1a', 'sg-2bb22b2b']

        self.driver.create_node(name='foo', image=image, size=size,
                                ex_security_group_ids=security_groups,
                                ex_subnet=subnet)
        self.assertRaises(ValueError, self.driver.create_node,
                          name='foo', image=image, size=size,
                          ex_security_group_ids=security_groups)

    def test_ex_get_metadata_for_node(self):
        image = NodeImage(id='ami-be3adfd7',
                          name=self.image_name,
                          driver=self.driver)
        size = NodeSize('m1.small', 'Small Instance', None, None, None, None,
                        driver=self.driver)
        node = self.driver.create_node(name='foo',
                                       image=image,
                                       size=size,
                                       ex_metadata={'Bar': 'baz', 'Num': '42'})

        metadata = self.driver.ex_get_metadata_for_node(node)
        self.assertEqual(metadata['Name'], 'foo')
        self.assertEqual(metadata['Bar'], 'baz')
        self.assertEqual(metadata['Num'], '42')
        self.assertEqual(len(metadata), 3)

    def test_ex_get_limits(self):
        limits = self.driver.ex_get_limits()

        expected = {'max-instances': 20, 'vpc-max-elastic-ips': 5,
                    'max-elastic-ips': 5}
        self.assertEqual(limits['resource'], expected)

    def test_ex_create_security_group(self):
        group = self.driver.ex_create_security_group("WebServers",
                                                     "Rules to protect web nodes",
                                                     "vpc-143cab4")

        self.assertEqual(group["group_id"], "sg-52e2f530")

    def test_ex_create_placement_groups(self):
        resp = self.driver.ex_create_placement_group("NewPG")
        self.assertTrue(resp)

    def test_ex_delete_placement_groups(self):
        pgs = self.driver.ex_list_placement_groups()
        pg = pgs[0]

        resp = self.driver.ex_delete_placement_group(pg.name)
        self.assertTrue(resp)

    def test_ex_list_placement_groups(self):
        pgs = self.driver.ex_list_placement_groups()
        self.assertEqual(len(pgs), 2)
        self.assertIsInstance(pgs[0], EC2PlacementGroup)

    def test_ex_list_networks(self):
        vpcs = self.driver.ex_list_networks()

        self.assertEqual(len(vpcs), 2)

        self.assertEqual('vpc-532335e1', vpcs[0].id)
        self.assertEqual('vpc-532335e1', vpcs[0].name)
        self.assertEqual('192.168.51.0/24', vpcs[0].cidr_block)
        self.assertEqual('available', vpcs[0].extra['state'])
        self.assertEqual('dopt-7eded312', vpcs[0].extra['dhcp_options_id'])

        self.assertEqual('vpc-62ded30e', vpcs[1].id)
        self.assertEqual('Test VPC', vpcs[1].name)
        self.assertEqual('192.168.52.0/24', vpcs[1].cidr_block)
        self.assertEqual('available', vpcs[1].extra['state'])
        self.assertEqual('dopt-7eded312', vpcs[1].extra['dhcp_options_id'])

    def test_ex_list_networks_network_ids(self):
        EC2MockHttp.type = 'network_ids'
        network_ids = ['vpc-532335e1']

        # We assert in the mock http method
        self.driver.ex_list_networks(network_ids=network_ids)

    def test_ex_list_networks_filters(self):
        EC2MockHttp.type = 'filters'
        filters = {'dhcp-options-id': 'dopt-7eded312',  # matches two networks
                   'cidr': '192.168.51.0/24'}  # matches one network

        # We assert in the mock http method
        self.driver.ex_list_networks(filters=filters)

    def test_ex_create_network(self):
        vpc = self.driver.ex_create_network('192.168.55.0/24',
                                            name='Test VPC',
                                            instance_tenancy='default')

        self.assertEqual('vpc-ad3527cf', vpc.id)
        self.assertEqual('192.168.55.0/24', vpc.cidr_block)
        self.assertEqual('pending', vpc.extra['state'])

    def test_ex_delete_network(self):
        vpcs = self.driver.ex_list_networks()
        vpc = vpcs[0]

        resp = self.driver.ex_delete_network(vpc)
        self.assertTrue(resp)

    def test_ex_list_subnets(self):
        subnets = self.driver.ex_list_subnets()

        self.assertEqual(len(subnets), 2)

        self.assertEqual('subnet-ce0e7ce5', subnets[0].id)
        self.assertEqual('available', subnets[0].state)
        self.assertEqual(123, subnets[0].extra['available_ips'])

        self.assertEqual('subnet-ce0e7ce6', subnets[1].id)
        self.assertEqual('available', subnets[1].state)
        self.assertEqual(59, subnets[1].extra['available_ips'])

    def test_ex_create_subnet(self):
        subnet = self.driver.ex_create_subnet('vpc-532135d1',
                                              '192.168.51.128/26',
                                              'us-east-1b',
                                              name='Test Subnet')

        self.assertEqual('subnet-ce0e7ce6', subnet.id)
        self.assertEqual('pending', subnet.state)
        self.assertEqual('vpc-532135d1', subnet.extra['vpc_id'])

    def test_ex_delete_subnet(self):
        subnet = self.driver.ex_list_subnets()[0]
        resp = self.driver.ex_delete_subnet(subnet=subnet)
        self.assertTrue(resp)

    def test_ex_get_console_output(self):
        node = self.driver.list_nodes()[0]
        resp = self.driver.ex_get_console_output(node)
        self.assertEqual('Test String', resp['output'])

    def test_ex_list_network_interfaces(self):
        interfaces = self.driver.ex_list_network_interfaces()

        self.assertEqual(len(interfaces), 2)

        self.assertEqual('eni-18e6c05e', interfaces[0].id)
        self.assertEqual('in-use', interfaces[0].state)
        self.assertEqual('0e:6e:df:72:78:af',
                         interfaces[0].extra['mac_address'])

        self.assertEqual('eni-83e3c5c5', interfaces[1].id)
        self.assertEqual('in-use', interfaces[1].state)
        self.assertEqual('0e:93:0b:e9:e9:c4',
                         interfaces[1].extra['mac_address'])

    def test_ex_create_network_interface(self):
        subnet = self.driver.ex_list_subnets()[0]
        interface = self.driver.ex_create_network_interface(
            subnet,
            name='Test Interface',
            description='My Test')

        self.assertEqual('eni-2b36086d', interface.id)
        self.assertEqual('pending', interface.state)
        self.assertEqual('0e:bd:49:3e:11:74', interface.extra['mac_address'])

    def test_ex_delete_network_interface(self):
        interface = self.driver.ex_list_network_interfaces()[0]
        resp = self.driver.ex_delete_network_interface(interface)
        self.assertTrue(resp)

    def test_ex_attach_network_interface_to_node(self):
        node = self.driver.list_nodes()[0]
        interface = self.driver.ex_list_network_interfaces()[0]
        resp = self.driver.ex_attach_network_interface_to_node(interface,
                                                               node, 1)
        self.assertTrue(resp)

    def test_ex_detach_network_interface(self):
        resp = self.driver.ex_detach_network_interface('eni-attach-2b588b47')
        self.assertTrue(resp)

    def test_ex_list_internet_gateways(self):
        gateways = self.driver.ex_list_internet_gateways()

        self.assertEqual(len(gateways), 2)

        self.assertEqual('igw-84dd3ae1', gateways[0].id)
        self.assertEqual('igw-7fdae215', gateways[1].id)
        self.assertEqual('available', gateways[1].state)
        self.assertEqual('vpc-62cad41e', gateways[1].vpc_id)

    def test_ex_create_internet_gateway(self):
        gateway = self.driver.ex_create_internet_gateway()

        self.assertEqual('igw-13ac2b36', gateway.id)

    def test_ex_delete_internet_gateway(self):
        gateway = self.driver.ex_list_internet_gateways()[0]
        resp = self.driver.ex_delete_internet_gateway(gateway)
        self.assertTrue(resp)

    def test_ex_attach_internet_gateway(self):
        gateway = self.driver.ex_list_internet_gateways()[0]
        network = self.driver.ex_list_networks()[0]
        resp = self.driver.ex_attach_internet_gateway(gateway, network)
        self.assertTrue(resp)

    def test_ex_detach_internet_gateway(self):
        gateway = self.driver.ex_list_internet_gateways()[0]
        network = self.driver.ex_list_networks()[0]
        resp = self.driver.ex_detach_internet_gateway(gateway, network)
        self.assertTrue(resp)


class EC2USWest1Tests(EC2Tests):
    region = 'us-west-1'


class EC2USWest2Tests(EC2Tests):
    region = 'us-west-2'


class EC2EUWestTests(EC2Tests):
    region = 'eu-west-1'


class EC2APSE1Tests(EC2Tests):
    region = 'ap-southeast-1'


class EC2APNETests(EC2Tests):
    region = 'ap-northeast-1'


class EC2APSE2Tests(EC2Tests):
    region = 'ap-southeast-2'


class EC2SAEastTests(EC2Tests):
    region = 'sa-east-1'


class EC2MockHttp(MockHttpTestCase):
    fixtures = ComputeFileFixtures('ec2')

    def _DescribeInstances(self, method, url, body, headers):
        body = self.fixtures.load('describe_instances.xml')
        return (httplib.OK, body, {}, httplib.responses[httplib.OK])

    def _DescribeReservedInstances(self, method, url, body, headers):
        body = self.fixtures.load('describe_reserved_instances.xml')
        return (httplib.OK, body, {}, httplib.responses[httplib.OK])

    def _DescribeAvailabilityZones(self, method, url, body, headers):
        body = self.fixtures.load('describe_availability_zones.xml')
        return (httplib.OK, body, {}, httplib.responses[httplib.OK])

    def _RebootInstances(self, method, url, body, headers):
        body = self.fixtures.load('reboot_instances.xml')
        return (httplib.OK, body, {}, httplib.responses[httplib.OK])

    def _StartInstances(self, method, url, body, headers):
        body = self.fixtures.load('start_instances.xml')
        return (httplib.OK, body, {}, httplib.responses[httplib.OK])

    def _StopInstances(self, method, url, body, headers):
        body = self.fixtures.load('stop_instances.xml')
        return (httplib.OK, body, {}, httplib.responses[httplib.OK])

    def _DescribeSecurityGroups(self, method, url, body, headers):
        body = self.fixtures.load('describe_security_groups.xml')
        return (httplib.OK, body, {}, httplib.responses[httplib.OK])

    def _DeleteSecurityGroup(self, method, url, body, headers):
        body = self.fixtures.load('delete_security_group.xml')
        return (httplib.OK, body, {}, httplib.responses[httplib.OK])

    def _AuthorizeSecurityGroupIngress(self, method, url, body, headers):
        body = self.fixtures.load('authorize_security_group_ingress.xml')
        return (httplib.OK, body, {}, httplib.responses[httplib.OK])

    def _DescribeImages(self, method, url, body, headers):
        body = self.fixtures.load('describe_images.xml')
        return (httplib.OK, body, {}, httplib.responses[httplib.OK])

    def _RegisterImages(self, method, url, body, headers):
        body = self.fixtures.load('register_image.xml')
        return (httplib.OK, body, {}, httplib.responses[httplib.OK])

    def _ex_imageids_DescribeImages(self, method, url, body, headers):
        body = self.fixtures.load('describe_images_ex_imageids.xml')
        return (httplib.OK, body, {}, httplib.responses[httplib.OK])

    def _RunInstances(self, method, url, body, headers):
        body = self.fixtures.load('run_instances.xml')
        return (httplib.OK, body, {}, httplib.responses[httplib.OK])

    def _create_ex_assign_public_ip_RunInstances(self, method, url, body, headers):
        self.assertUrlContainsQueryParams(url, {
            'NetworkInterface.1.AssociatePublicIpAddress': "true",
            'NetworkInterface.1.DeleteOnTermination': "true",
            'NetworkInterface.1.DeviceIndex': "0",
            'NetworkInterface.1.SubnetId': "subnet-11111111",
            'NetworkInterface.1.SecurityGroupId.1': "sg-11111111",
        })
        body = self.fixtures.load('run_instances_with_subnet_and_security_group.xml')
        return (httplib.OK, body, {}, httplib.responses[httplib.OK])

    def _create_ex_terminate_on_shutdown_RunInstances(self, method, url, body, headers):
        self.assertUrlContainsQueryParams(url, {
            'InstanceInitiatedShutdownBehavior': 'terminate'
        })

        body = self.fixtures.load('run_instances.xml')
        return (httplib.OK, body, {}, httplib.responses[httplib.OK])

    def _ex_security_groups_RunInstances(self, method, url, body, headers):
        self.assertUrlContainsQueryParams(url, {'SecurityGroup.1': 'group1'})
        self.assertUrlContainsQueryParams(url, {'SecurityGroup.2': 'group2'})

        body = self.fixtures.load('run_instances.xml')
        return (httplib.OK, body, {}, httplib.responses[httplib.OK])

    def _ex_security_group_ids_RunInstances(self, method, url, body, headers):
        self.assertUrlContainsQueryParams(url, {'SecurityGroupId.1': 'sg-1aa11a1a'})
        self.assertUrlContainsQueryParams(url, {'SecurityGroupId.2': 'sg-2bb22b2b'})

        body = self.fixtures.load('run_instances.xml')
        return (httplib.OK, body, {}, httplib.responses[httplib.OK])

    def _create_ex_blockdevicemappings_RunInstances(self, method, url, body, headers):
        expected_params = {
            'BlockDeviceMapping.1.DeviceName': '/dev/sda1',
            'BlockDeviceMapping.1.Ebs.VolumeSize': '10',
            'BlockDeviceMapping.2.DeviceName': '/dev/sdb',
            'BlockDeviceMapping.2.VirtualName': 'ephemeral0',
            'BlockDeviceMapping.3.DeviceName': '/dev/sdc',
            'BlockDeviceMapping.3.VirtualName': 'ephemeral1'
        }
        self.assertUrlContainsQueryParams(url, expected_params)

        body = self.fixtures.load('run_instances.xml')
        return (httplib.OK, body, {}, httplib.responses[httplib.OK])

    def _idempotent_RunInstances(self, method, url, body, headers):
        body = self.fixtures.load('run_instances_idem.xml')
        return (httplib.OK, body, {}, httplib.responses[httplib.OK])

    def _idempotent_mismatch_RunInstances(self, method, url, body, headers):
        body = self.fixtures.load('run_instances_idem_mismatch.xml')
        return (httplib.BAD_REQUEST, body, {}, httplib.responses[httplib.BAD_REQUEST])

    def _ex_iam_profile_RunInstances(self, method, url, body, headers):
        body = self.fixtures.load('run_instances_iam_profile.xml')
        return (httplib.OK, body, {}, httplib.responses[httplib.OK])

    def _TerminateInstances(self, method, url, body, headers):
        body = self.fixtures.load('terminate_instances.xml')
        return (httplib.OK, body, {}, httplib.responses[httplib.OK])

    def _DescribeKeyPairs(self, method, url, body, headers):
        body = self.fixtures.load('describe_key_pairs.xml')
        return (httplib.OK, body, {}, httplib.responses[httplib.OK])

    def _get_one_DescribeKeyPairs(self, method, url, body, headers):
        self.assertUrlContainsQueryParams(url, {'KeyName': 'gsg-keypair'})

        body = self.fixtures.load('describe_key_pairs.xml')
        return (httplib.OK, body, {}, httplib.responses[httplib.OK])

    def _doesnt_exist_DescribeKeyPairs(self, method, url, body, headers):
        body = self.fixtures.load('describe_key_pairs_doesnt_exist.xml')
        return (httplib.BAD_REQUEST, body, {},
                httplib.responses[httplib.BAD_REQUEST])

    def _CreateKeyPair(self, method, url, body, headers):
        body = self.fixtures.load('create_key_pair.xml')
        return (httplib.OK, body, {}, httplib.responses[httplib.OK])

    def _ImportKeyPair(self, method, url, body, headers):
        body = self.fixtures.load('import_key_pair.xml')
        return (httplib.OK, body, {}, httplib.responses[httplib.OK])

    def _DescribeTags(self, method, url, body, headers):
        body = self.fixtures.load('describe_tags.xml')
        return (httplib.OK, body, {}, httplib.responses[httplib.OK])

    def _CreateTags(self, method, url, body, headers):
        body = self.fixtures.load('create_tags.xml')
        return (httplib.OK, body, {}, httplib.responses[httplib.OK])

    def _DeleteTags(self, method, url, body, headers):
        body = self.fixtures.load('delete_tags.xml')
        return (httplib.OK, body, {}, httplib.responses[httplib.OK])

    def _DescribeAddresses(self, method, url, body, headers):
        body = self.fixtures.load('describe_addresses_multi.xml')
        return (httplib.OK, body, {}, httplib.responses[httplib.OK])

    def _AllocateAddress(self, method, url, body, headers):
        body = self.fixtures.load('allocate_address.xml')
        return (httplib.OK, body, {}, httplib.responses[httplib.OK])

    def _vpc_AllocateAddress(self, method, url, body, headers):
        body = self.fixtures.load('allocate_vpc_address.xml')
        return (httplib.OK, body, {}, httplib.responses[httplib.OK])

    def _AssociateAddress(self, method, url, body, headers):
        body = self.fixtures.load('associate_address.xml')
        return (httplib.OK, body, {}, httplib.responses[httplib.OK])

    def _vpc_AssociateAddress(self, method, url, body, headers):
        body = self.fixtures.load('associate_vpc_address.xml')
        return (httplib.OK, body, {}, httplib.responses[httplib.OK])

    def _DisassociateAddress(self, method, url, body, headers):
        body = self.fixtures.load('disassociate_address.xml')
        return (httplib.OK, body, {}, httplib.responses[httplib.OK])

    def _ReleaseAddress(self, method, url, body, headers):
        body = self.fixtures.load('release_address.xml')
        return (httplib.OK, body, {}, httplib.responses[httplib.OK])

    def _all_addresses_DescribeAddresses(self, method, url, body, headers):
        body = self.fixtures.load('describe_addresses_all.xml')
        return (httplib.OK, body, {}, httplib.responses[httplib.OK])

    def _WITH_TAGS_DescribeAddresses(self, method, url, body, headers):
        body = self.fixtures.load('describe_addresses_multi.xml')
        return (httplib.OK, body, {}, httplib.responses[httplib.OK])

    def _ModifyInstanceAttribute(self, method, url, body, headers):
        body = self.fixtures.load('modify_instance_attribute.xml')
        return (httplib.OK, body, {}, httplib.responses[httplib.OK])

    def _ModifySnapshotAttribute(self, method, url, body, headers):
        body = self.fixtures.load('modify_snapshot_attribute.xml')
        return (httplib.OK, body, {}, httplib.responses[httplib.OK])

    def _idempotent_CreateTags(self, method, url, body, headers):
        body = self.fixtures.load('create_tags.xml')
        return (httplib.OK, body, {}, httplib.responses[httplib.OK])

    def _CreateVolume(self, method, url, body, headers):
        body = self.fixtures.load('create_volume.xml')
        return (httplib.OK, body, {}, httplib.responses[httplib.OK])

    def _DeleteVolume(self, method, url, body, headers):
        body = self.fixtures.load('delete_volume.xml')
        return (httplib.OK, body, {}, httplib.responses[httplib.OK])

    def _AttachVolume(self, method, url, body, headers):
        body = self.fixtures.load('attach_volume.xml')
        return (httplib.OK, body, {}, httplib.responses[httplib.OK])

    def _DetachVolume(self, method, url, body, headers):
        body = self.fixtures.load('detach_volume.xml')
        return (httplib.OK, body, {}, httplib.responses[httplib.OK])

    def _DescribeVolumes(self, method, url, body, headers):
        body = self.fixtures.load('describe_volumes.xml')
        return (httplib.OK, body, {}, httplib.responses[httplib.OK])

    def _CreateSnapshot(self, method, url, body, headers):
        body = self.fixtures.load('create_snapshot.xml')
        return (httplib.OK, body, {}, httplib.responses[httplib.OK])

    def _DescribeSnapshots(self, method, url, body, headers):
        body = self.fixtures.load('describe_snapshots.xml')
        return (httplib.OK, body, {}, httplib.responses[httplib.OK])

    def _DeleteSnapshot(self, method, url, body, headers):
        body = self.fixtures.load('delete_snapshot.xml')
        return (httplib.OK, body, {}, httplib.responses[httplib.OK])

    def _CopyImage(self, method, url, body, headers):
        body = self.fixtures.load('copy_image.xml')
        return (httplib.OK, body, {}, httplib.responses[httplib.OK])

    def _CreateImage(self, method, url, body, headers):
        body = self.fixtures.load('create_image.xml')
        return (httplib.OK, body, {}, httplib.responses[httplib.OK])

    def _DeregisterImage(self, method, url, body, headers):
        body = self.fixtures.load('deregister_image.xml')
        return (httplib.OK, body, {}, httplib.responses[httplib.OK])

    def _DeleteKeyPair(self, method, url, body, headers):
        self.assertUrlContainsQueryParams(url, {'KeyName': 'gsg-keypair'})

        body = self.fixtures.load('delete_key_pair.xml')
        return (httplib.OK, body, {}, httplib.responses[httplib.OK])

    def _ModifyImageAttribute(self, method, url, body, headers):
        body = self.fixtures.load('modify_image_attribute.xml')
        return (httplib.OK, body, {}, httplib.responses[httplib.OK])

    def _DescribeAccountAttributes(self, method, url, body, headers):
        body = self.fixtures.load('describe_account_attributes.xml')
        return (httplib.OK, body, {}, httplib.responses[httplib.OK])

    def _CreateSecurityGroup(self, method, url, body, headers):
        body = self.fixtures.load('create_security_group.xml')
        return (httplib.OK, body, {}, httplib.responses[httplib.OK])

    def _DescribeVpcs(self, method, url, body, headers):
        body = self.fixtures.load('describe_vpcs.xml')
        return (httplib.OK, body, {}, httplib.responses[httplib.OK])

    def _network_ids_DescribeVpcs(self, method, url, body, headers):
        expected_params = {
            'VpcId.1': 'vpc-532335e1'
        }
        self.assertUrlContainsQueryParams(url, expected_params)

        body = self.fixtures.load('describe_vpcs.xml')
        return (httplib.OK, body, {}, httplib.responses[httplib.OK])

    def _filters_DescribeVpcs(self, method, url, body, headers):
        expected_params_1 = {
            'Filter.1.Name': 'dhcp-options-id',
            'Filter.1.Value.1': 'dopt-7eded312',
            'Filter.2.Name': 'cidr',
            'Filter.2.Value.1': '192.168.51.0/24'
        }

        expected_params_2 = {
            'Filter.1.Name': 'cidr',
            'Filter.1.Value.1': '192.168.51.0/24',
            'Filter.2.Name': 'dhcp-options-id',
            'Filter.2.Value.1': 'dopt-7eded312'
        }

        try:
            self.assertUrlContainsQueryParams(url, expected_params_1)
        except AssertionError:
            # dict ordering is not guaranteed
            self.assertUrlContainsQueryParams(url, expected_params_2)

        body = self.fixtures.load('describe_vpcs.xml')
        return (httplib.OK, body, {}, httplib.responses[httplib.OK])

    def _CreateVpc(self, method, url, body, headers):
        body = self.fixtures.load('create_vpc.xml')
        return (httplib.OK, body, {}, httplib.responses[httplib.OK])

    def _DeleteVpc(self, method, url, body, headers):
        body = self.fixtures.load('delete_vpc.xml')
        return (httplib.OK, body, {}, httplib.responses[httplib.OK])

    def _DescribeSubnets(self, method, url, body, headers):
        body = self.fixtures.load('describe_subnets.xml')
        return (httplib.OK, body, {}, httplib.responses[httplib.OK])

    def _CreateSubnet(self, method, url, body, headers):
        body = self.fixtures.load('create_subnet.xml')
        return (httplib.OK, body, {}, httplib.responses[httplib.OK])

    def _DeleteSubnet(self, method, url, body, headers):
        body = self.fixtures.load('delete_subnet.xml')
        return (httplib.OK, body, {}, httplib.responses[httplib.OK])

    def _GetConsoleOutput(self, method, url, body, headers):
        body = self.fixtures.load('get_console_output.xml')
        return (httplib.OK, body, {}, httplib.responses[httplib.OK])

    def _DescribeNetworkInterfaces(self, method, url, body, headers):
        body = self.fixtures.load('describe_network_interfaces.xml')
        return (httplib.OK, body, {}, httplib.responses[httplib.OK])

    def _CreateNetworkInterface(self, method, url, body, headers):
        body = self.fixtures.load('create_network_interface.xml')
        return (httplib.OK, body, {}, httplib.responses[httplib.OK])

    def _DeleteNetworkInterface(self, method, url, body, headers):
        body = self.fixtures.load('delete_network_interface.xml')
        return (httplib.OK, body, {}, httplib.responses[httplib.OK])

    def _AttachNetworkInterface(self, method, url, body, headers):
        body = self.fixtures.load('attach_network_interface.xml')
        return (httplib.OK, body, {}, httplib.responses[httplib.OK])

    def _DetachNetworkInterface(self, method, url, body, headers):
        body = self.fixtures.load('detach_network_interface.xml')
        return (httplib.OK, body, {}, httplib.responses[httplib.OK])

    def _DescribeInternetGateways(self, method, url, body, headers):
        body = self.fixtures.load('describe_internet_gateways.xml')
        return (httplib.OK, body, {}, httplib.responses[httplib.OK])

    def _CreateInternetGateway(self, method, url, body, headers):
        body = self.fixtures.load('create_internet_gateway.xml')
        return (httplib.OK, body, {}, httplib.responses[httplib.OK])

    def _DeleteInternetGateway(self, method, url, body, headers):
        body = self.fixtures.load('delete_internet_gateway.xml')
        return (httplib.OK, body, {}, httplib.responses[httplib.OK])

    def _AttachInternetGateway(self, method, url, body, headers):
        body = self.fixtures.load('attach_internet_gateway.xml')
        return (httplib.OK, body, {}, httplib.responses[httplib.OK])

    def _DetachInternetGateway(self, method, url, body, headers):
        body = self.fixtures.load('detach_internet_gateway.xml')
        return (httplib.OK, body, {}, httplib.responses[httplib.OK])

    def _CreatePlacementGroup(self, method, url, body, headers):
        body = self.fixtures.load('create_placement_groups.xml')
        return (httplib.OK, body, {}, httplib.responses[httplib.OK])

    def _DeletePlacementGroup(self, method, url, body, headers):
        body = self.fixtures.load('delete_placement_groups.xml')
        return (httplib.OK, body, {}, httplib.responses[httplib.OK])

    def _DescribePlacementGroups(self, method, url, body, headers):
        body = self.fixtures.load('describe_placement_groups.xml')
        return (httplib.OK, body, {}, httplib.responses[httplib.OK])


class EucMockHttp(EC2MockHttp):
    fixtures = ComputeFileFixtures('ec2')

    def _services_Eucalyptus_DescribeInstances(self, method, url, body,
                                               headers):
        return self._DescribeInstances(method, url, body, headers)

    def _services_Eucalyptus_DescribeImages(self, method, url, body,
                                            headers):
        return self._DescribeImages(method, url, body, headers)

    def _services_Eucalyptus_DescribeAddresses(self, method, url, body,
                                               headers):
        return self._DescribeAddresses(method, url, body, headers)

    def _services_Eucalyptus_RebootInstances(self, method, url, body,
                                             headers):
        return self._RebootInstances(method, url, body, headers)

    def _services_Eucalyptus_TerminateInstances(self, method, url, body,
                                                headers):
        return self._TerminateInstances(method, url, body, headers)

    def _services_Eucalyptus_RunInstances(self, method, url, body,
                                          headers):
        return self._RunInstances(method, url, body, headers)

    def _services_Eucalyptus_CreateTags(self, method, url, body,
                                        headers):
        return self._CreateTags(method, url, body, headers)

    def _services_Eucalyptus_DescribeInstanceTypes(self, method, url, body,
                                                   headers):
        body = self.fixtures.load('describe_instance_types.xml')
        return (httplib.OK, body, {}, httplib.responses[httplib.OK])


class NimbusTests(EC2Tests):

    def setUp(self):
        NimbusNodeDriver.connectionCls.conn_class = EC2MockHttp
        EC2MockHttp.use_param = 'Action'
        EC2MockHttp.type = None
        self.driver = NimbusNodeDriver(key=EC2_PARAMS[0], secret=EC2_PARAMS[1],
                                       host='some.nimbuscloud.com')

    def test_ex_describe_addresses_for_node(self):
        # overridden from EC2Tests -- Nimbus doesn't support elastic IPs.
        node = Node('i-4382922a', None, None, None, None, self.driver)
        ip_addresses = self.driver.ex_describe_addresses_for_node(node)
        self.assertEqual(len(ip_addresses), 0)

    def test_ex_describe_addresses(self):
        # overridden from EC2Tests -- Nimbus doesn't support elastic IPs.
        node = Node('i-4382922a', None, None, None, None, self.driver)
        nodes_elastic_ips = self.driver.ex_describe_addresses([node])

        self.assertEqual(len(nodes_elastic_ips), 1)
        self.assertEqual(len(nodes_elastic_ips[node.id]), 0)

    def test_list_sizes(self):
        sizes = self.driver.list_sizes()

        ids = [s.id for s in sizes]
        self.assertTrue('m1.small' in ids)
        self.assertTrue('m1.large' in ids)
        self.assertTrue('m1.xlarge' in ids)

    def test_list_nodes(self):
        # overridden from EC2Tests -- Nimbus doesn't support elastic IPs.
        node = self.driver.list_nodes()[0]
        self.assertExecutedMethodCount(0)
        public_ips = node.public_ips
        self.assertEqual(node.id, 'i-4382922a')
        self.assertEqual(len(node.public_ips), 1)
        self.assertEqual(public_ips[0], '1.2.3.4')
        self.assertEqual(node.extra['tags'], {})

        node = self.driver.list_nodes()[1]
        self.assertExecutedMethodCount(0)
        public_ips = node.public_ips
        self.assertEqual(node.id, 'i-8474834a')
        self.assertEqual(len(node.public_ips), 1)
        self.assertEqual(public_ips[0], '1.2.3.5')
        self.assertEqual(node.extra['tags'],
                         {'Name': 'Test Server 2', 'Group': 'VPC Test'})

    def test_ex_create_tags(self):
        # Nimbus doesn't support creating tags so this one should be a
        # passthrough
        node = self.driver.list_nodes()[0]
        self.driver.ex_create_tags(resource=node, tags={'foo': 'bar'})
        self.assertExecutedMethodCount(0)


class EucTests(LibcloudTestCase, TestCaseMixin):

    def setUp(self):
        EucNodeDriver.connectionCls.conn_class = EucMockHttp
        EC2MockHttp.use_param = 'Action'
        EC2MockHttp.type = None
        self.driver = EucNodeDriver(key=EC2_PARAMS[0], secret=EC2_PARAMS[1],
                                    host='some.eucalyptus.com', api_version='3.4.1')

    def test_list_locations_response(self):
        try:
            self.driver.list_locations()
        except Exception:
            pass
        else:
            self.fail('Exception was not thrown')

    def test_list_location(self):
        pass

    def test_list_sizes(self):
        sizes = self.driver.list_sizes()
        ids = [s.id for s in sizes]
        self.assertEqual(len(ids), 18)
        self.assertTrue('t1.micro' in ids)
        self.assertTrue('m1.medium' in ids)
        self.assertTrue('m3.xlarge' in ids)


class OutscaleTests(EC2Tests):

    def setUp(self):
        OutscaleSASNodeDriver.connectionCls.conn_class = EC2MockHttp
        EC2MockHttp.use_param = 'Action'
        EC2MockHttp.type = None
        self.driver = OutscaleSASNodeDriver(key=EC2_PARAMS[0],
                                            secret=EC2_PARAMS[1],
                                            host='some.outscalecloud.com')

    def test_ex_create_network(self):
        # overridden from EC2Tests -- Outscale don't support instance_tenancy
        vpc = self.driver.ex_create_network('192.168.55.0/24',
                                            name='Test VPC')

        self.assertEqual('vpc-ad3527cf', vpc.id)
        self.assertEqual('192.168.55.0/24', vpc.cidr_block)
        self.assertEqual('pending', vpc.extra['state'])

    def test_ex_copy_image(self):
        # overridden from EC2Tests -- Outscale does not support copying images
        image = self.driver.list_images()[0]
        try:
            self.driver.ex_copy_image('us-east-1', image,
                                      name='Faux Image',
                                      description='Test Image Copy')
        except NotImplementedError:
            pass
        else:
            self.fail('Exception was not thrown')

    def test_ex_get_limits(self):
        # overridden from EC2Tests -- Outscale does not support getting limits
        try:
            self.driver.ex_get_limits()
        except NotImplementedError:
            pass
        else:
            self.fail('Exception was not thrown')

    def test_ex_create_network_interface(self):
        # overridden from EC2Tests -- Outscale don't allow creating interfaces
        subnet = self.driver.ex_list_subnets()[0]
        try:
            self.driver.ex_create_network_interface(
                subnet,
                name='Test Interface',
                description='My Test')
        except NotImplementedError:
            pass
        else:
            self.fail('Exception was not thrown')

    def test_ex_delete_network_interface(self):
        # overridden from EC2Tests -- Outscale don't allow deleting interfaces
        interface = self.driver.ex_list_network_interfaces()[0]
        try:
            self.driver.ex_delete_network_interface(interface)
        except NotImplementedError:
            pass
        else:
            self.fail('Exception was not thrown')

    def test_ex_attach_network_interface_to_node(self):
        # overridden from EC2Tests -- Outscale don't allow attaching interfaces
        node = self.driver.list_nodes()[0]
        interface = self.driver.ex_list_network_interfaces()[0]
        try:
            self.driver.ex_attach_network_interface_to_node(interface, node, 1)
        except NotImplementedError:
            pass
        else:
            self.fail('Exception was not thrown')

    def test_ex_detach_network_interface(self):
        # overridden from EC2Tests -- Outscale don't allow detaching interfaces
        try:
            self.driver.ex_detach_network_interface('eni-attach-2b588b47')
        except NotImplementedError:
            pass
        else:
            self.fail('Exception was not thrown')

    def test_list_sizes(self):
        sizes = self.driver.list_sizes()

        ids = [s.id for s in sizes]
        self.assertTrue('m1.small' in ids)
        self.assertTrue('m1.large' in ids)
        self.assertTrue('m1.xlarge' in ids)


class FCUMockHttp(EC2MockHttp):
    fixtures = ComputeFileFixtures('fcu')

    def _DescribeQuotas(self, method, url, body, headers):
        body = self.fixtures.load('ex_describe_quotas.xml')
        return (httplib.OK, body, {}, httplib.responses[httplib.OK])

    def _DescribeProductTypes(self, method, url, body, headers):
        body = self.fixtures.load('ex_describe_product_types.xml')
        return (httplib.OK, body, {}, httplib.responses[httplib.OK])

    def _DescribeInstanceTypes(self, method, url, body, headers):
        body = self.fixtures.load('ex_describe_instance_types.xml')
        return (httplib.OK, body, {}, httplib.responses[httplib.OK])

    def _GetProductType(self, method, url, body, headers):
        body = self.fixtures.load('ex_get_product_type.xml')
        return (httplib.OK, body, {}, httplib.responses[httplib.OK])

    def _ModifyInstanceKeypair(self, method, url, body, headers):
        body = self.fixtures.load('ex_modify_instance_keypair.xml')
        return (httplib.OK, body, {}, httplib.responses[httplib.OK])


class OutscaleFCUTests(LibcloudTestCase):

    def setUp(self):
        OutscaleSASNodeDriver.connectionCls.conn_class = FCUMockHttp
        EC2MockHttp.use_param = 'Action'
        EC2MockHttp.type = None
        self.driver = OutscaleSASNodeDriver(key=EC2_PARAMS[0],
                                            secret=EC2_PARAMS[1],
                                            host='some.fcucloud.com')

    def test_ex_describe_quotas(self):
        is_truncated, quota = self.driver.ex_describe_quotas()
        self.assertTrue(is_truncated == 'true')
        self.assertTrue('global' in quota.keys())
        self.assertTrue('vpc-00000000' in quota.keys())

    def test_ex_describe_product_types(self):
        product_types = self.driver.ex_describe_product_types()
        pt = {}
        for e in product_types:
            pt[e['productTypeId']] = e['description']
        self.assertTrue('0001' in pt.keys())
        self.assertTrue('MapR' in pt.values())
        self.assertTrue(pt['0002'] == 'Windows')

    def test_ex_describe_instance_instance_types(self):
        instance_types = self.driver.ex_describe_instance_types()
        it = {}
        for e in instance_types:
            it[e['name']] = e['memory']
        self.assertTrue('og4.4xlarge' in it.keys())
        self.assertTrue('oc2.8xlarge' in it.keys())
        self.assertTrue('68718428160' in it.values())
        self.assertTrue(it['m3.large'] == '8050966528')

    def test_ex_get_product_type(self):
        product_type = self.driver.ex_get_product_type('ami-29ab9e54')
        self.assertTrue(product_type['productTypeId'] == '0002')
        self.assertTrue(product_type['description'] == 'Windows')

    def test_ex_modify_instance_keypair(self):
        r = self.driver.ex_modify_instance_keypair('i-57292bc5', 'key_name')
        self.assertTrue(r)


if __name__ == '__main__':
    sys.exit(unittest.main())<|MERGE_RESOLUTION|>--- conflicted
+++ resolved
@@ -565,11 +565,8 @@
                                               architecture='x86_64',
                                               block_device_mapping=mapping,
                                               ena_support=True,
-<<<<<<< HEAD
-                                              billing_products=['ab-5dh78019'])
-=======
+                                              billing_products=['ab-5dh78019'],
                                               sriov_net_support='simple')
->>>>>>> f255f06e
         self.assertEqual(image.id, 'ami-57c2fb3e')
 
     def test_ex_list_availability_zones(self):
