--- conflicted
+++ resolved
@@ -415,17 +415,11 @@
 
         if datacenter:
             newCCI['datacenter'] = {'name': datacenter}
-<<<<<<< HEAD
         #sshKeys is an optional ssh key id to deploy
         sshKeys = kwargs['sshKeys']
         if sshKeys:
             newCCI['sshKeys'] = [{'id': sshKeys}]
-=======
-
-        if 'ex_keyname' in kwargs:
-            newCCI['sshKeys'] = [self._key_name_to_id(kwargs['ex_keyname'])]
-
->>>>>>> 206a5b49
+
         res = self.connection.request(
             'SoftLayer_Virtual_Guest', 'createObject', newCCI
         ).object
@@ -435,7 +429,6 @@
 
         return self._to_node(raw_node)
 
-<<<<<<< HEAD
     def create_key_pair(self, label, key):
         """Creates an ssh key, given a label and public key
         """
@@ -448,60 +441,7 @@
         ).object
 
         return self._to_key(res)
-=======
-    def list_key_pairs(self):
-        result = self.connection.request(
-            'SoftLayer_Account', 'getSshKeys'
-        ).object
-        elems = [x for x in result]
-        key_pairs = self._to_key_pairs(elems=elems)
-        return key_pairs
-
-    def get_key_pair(self, name):
-        key_id = self._key_name_to_id(name=name)
-        result = self.connection.request(
-            'SoftLayer_Security_Ssh_Key', 'getObject', id=key_id
-        ).object
-        return self._to_key_pair(result)
-
-    # TODO: Check this with the libcloud guys,
-    # can we create new dependencies?
-    def create_key_pair(self, name, ex_size=4096):
-        if crypto is False:
-            raise NotImplementedError('create_key_pair needs'
-                                      'the pycrypto library')
-        key = RSA.generate(ex_size)
-        new_key = {
-            'key': key.publickey().exportKey('OpenSSH'),
-            'label': name,
-            'notes': '',
-        }
-        result = self.connection.request(
-            'SoftLayer_Security_Ssh_Key', 'createObject', new_key
-        ).object
-        result['private'] = key.exportKey('PEM')
-        return self._to_key_pair(result)
-
-    def import_key_pair_from_string(self, name, key_material):
-        new_key = {
-            'key': key_material,
-            'label': name,
-            'notes': '',
-        }
-        result = self.connection.request(
-            'SoftLayer_Security_Ssh_Key', 'createObject', new_key
-        ).object
-
-        key_pair = self._to_key_pair(result)
-        return key_pair
-
-    def delete_key_pair(self, key_pair):
-        key = self._key_name_to_id(key_pair)
-        result = self.connection.request(
-            'SoftLayer_Security_Ssh_Key', 'deleteObject', id=key
-        ).object
-        return result
->>>>>>> 206a5b49
+
 
     def _to_image(self, img):
         return NodeImage(
@@ -570,7 +510,6 @@
         ).object
         return [self._to_node(h) for h in res]
 
-<<<<<<< HEAD
     def list_key_pairs(self):
         res = self.connection.request(
             'SoftLayer_Account', 'getSshKeys'
@@ -586,28 +525,4 @@
 
     def __repr__(self):
         return (('<NodeKey: id=%s, name=%s>') %
-                (self.id, self.name))
-=======
-    def _to_key_pairs(self, elems):
-        key_pairs = [self._to_key_pair(elem=elem) for elem in elems]
-        return key_pairs
-
-    def _to_key_pair(self, elem):
-        key_pair = KeyPair(name=elem['label'],
-                           public_key=elem['key'],
-                           fingerprint=elem['fingerprint'],
-                           private_key=elem.get('private', None),
-                           driver=self,
-                           extra={'id': elem['id']})
-        return key_pair
-
-    def _key_name_to_id(self, name):
-        result = self.connection.request(
-            'SoftLayer_Account', 'getSshKeys'
-        ).object
-        key_id = [x for x in result if x['label'] == name]
-        if len(key_id) == 0:
-            raise KeyPairDoesNotExistError(name, self)
-        else:
-            return int(key_id[0]['id'])
->>>>>>> 206a5b49
+                (self.id, self.name))