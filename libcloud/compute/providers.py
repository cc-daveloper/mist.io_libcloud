--- conflicted
+++ resolved
@@ -134,17 +134,11 @@
     Provider.ABIQUO:
     ('libcloud.compute.drivers.abiquo', 'AbiquoNodeDriver'),
     Provider.DIGITAL_OCEAN:
-<<<<<<< HEAD
-        ('libcloud.compute.drivers.digitalocean', 'DigitalOceanNodeDriver'),
-    Provider.NEPHOSCALE:
-        ('libcloud.compute.drivers.nephoscale', 'NephoscaleNodeDriver')
-=======
     ('libcloud.compute.drivers.digitalocean', 'DigitalOceanNodeDriver'),
     Provider.NEPHOSCALE:
     ('libcloud.compute.drivers.nephoscale', 'NephoscaleNodeDriver'),
     Provider.CLOUDFRAMES:
     ('libcloud.compute.drivers.cloudframes', 'CloudFramesNodeDriver'),
->>>>>>> b683da23
 }
 
 
